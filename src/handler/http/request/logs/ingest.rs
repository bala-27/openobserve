// Copyright 2022 Zinc Labs Inc. and Contributors
//
// Licensed under the Apache License, Version 2.0 (the "License");
// you may not use this file except in compliance with the License.
// You may obtain a copy of the License at
//
//     http://www.apache.org/licenses/LICENSE-2.0
//
// Unless required by applicable law or agreed to in writing, software
// distributed under the License is distributed on an "AS IS" BASIS,
// WITHOUT WARRANTIES OR CONDITIONS OF ANY KIND, either express or implied.
// See the License for the specific language governing permissions and
// limitations under the License.

use actix_web::{http, post, web, HttpResponse};
use std::io::Error;

use crate::{
    meta::ingestion::{GCSIngestionRequest, KinesisFHRequest},
    service::logs,
};

/** _bulk ES compatible ingestion API */
#[utoipa::path(
    context_path = "/api",
    tag = "Logs",
    operation_id = "LogsIngestionBulk",
    security(
        ("Authorization"= [])
    ),
    params(
        ("org_id" = String, Path, description = "Organization name"),
    ),
    request_body(content = String, description = "Ingest data (ndjson)", content_type = "application/json"),
    responses(
        (status = 200, description="Success", content_type = "application/json", body = BulkResponse, example = json!({"took":2,"errors":true,"items":[{"index":{"_index":"olympics","_id":1,"status":200,"error":{"type":"Too old data, only last 5 hours data can be ingested. Data discarded.","reason":"Too old data, only last 5 hours data can be ingested. Data discarded.","index_uuid":"1","shard":"1","index":"olympics"},"original_record":{"athlete":"CHASAPIS, Spiridon","city":"BER","country":"USA","discipline":"Swimming","event":"100M Freestyle For Sailors","gender":"Men","medal":"Silver","onemore":1,"season":"summer","sport":"Aquatics","year":1986}}}]})),
        (status = 500, description="Failure", content_type = "application/json", body = HttpResponse),
    )
)]
#[post("/{org_id}/_bulk")]
pub async fn bulk(
    org_id: web::Path<String>,
    body: actix_web::web::Bytes,
    thread_id: web::Data<usize>,
) -> Result<HttpResponse, Error> {
    let org_id = org_id.into_inner();
    Ok(match logs::bulk::ingest(&org_id, body, thread_id).await {
        Ok(v) => HttpResponse::Ok().json(v),
        Err(e) => HttpResponse::BadRequest().json(MetaHttpResponse::error(
            http::StatusCode::BAD_REQUEST.into(),
            e.to_string(),
        )),
    })
}

/** _multi ingestion API */
#[utoipa::path(
    context_path = "/api",
    tag = "Logs",
    operation_id = "LogsIngestionMulti",
    security(
        ("Authorization"= [])
    ),
    params(
        ("org_id" = String, Path, description = "Organization name"),
        ("stream_name" = String, Path, description = "Stream name"),
    ),
    request_body(content = String, description = "Ingest data (multiple line json)", content_type = "application/json"),
    responses(
        (status = 200, description="Success", content_type = "application/json", body = IngestionResponse, example = json!({"code": 200,"status": [{"name": "olympics","successful": 3,"failed": 0}]})),
        (status = 500, description="Failure", content_type = "application/json", body = HttpResponse),
    )
)]
#[post("/{org_id}/{stream_name}/_multi")]
pub async fn multi(
    path: web::Path<(String, String)>,
    body: actix_web::web::Bytes,
    thread_id: web::Data<usize>,
) -> Result<HttpResponse, Error> {
    let (org_id, stream_name) = path.into_inner();
    Ok(
        match logs::multi::ingest(&org_id, &stream_name, body, thread_id).await {
            Ok(v) => HttpResponse::Ok().json(v),
            Err(e) => HttpResponse::BadRequest().json(MetaHttpResponse::error(
                http::StatusCode::BAD_REQUEST.into(),
                e.to_string(),
            )),
        },
    )
}

/** _json ingestion API */
#[utoipa::path(
    context_path = "/api",
    tag = "Logs",
    operation_id = "LogsIngestionJson",
    security(
        ("Authorization"= [])
    ),
    params(
        ("org_id" = String, Path, description = "Organization name"),
        ("stream_name" = String, Path, description = "Stream name"),
    ),
    request_body(content = String, description = "Ingest data (json array)", content_type = "application/json", example = json!([{"Year": 1896, "City": "Athens", "Sport": "Aquatics", "Discipline": "Swimming", "Athlete": "Alfred", "Country": "HUN"},{"Year": 1896, "City": "Athens", "Sport": "Aquatics", "Discipline": "Swimming", "Athlete": "HERSCHMANN", "Country":"CHN"}])),
    responses(
        (status = 200, description="Success", content_type = "application/json", body = IngestionResponse, example = json!({"code": 200,"status": [{"name": "olympics","successful": 3,"failed": 0}]})),
        (status = 500, description="Failure", content_type = "application/json", body = HttpResponse),
    )
)]
#[post("/{org_id}/{stream_name}/_json")]
pub async fn json(
    path: web::Path<(String, String)>,
    body: actix_web::web::Bytes,
    thread_id: web::Data<usize>,
) -> Result<HttpResponse, Error> {
    let (org_id, stream_name) = path.into_inner();
    Ok(
        match logs::json::ingest(&org_id, &stream_name, body, thread_id).await {
            Ok(v) => HttpResponse::Ok().json(v),
            Err(e) => HttpResponse::BadRequest().json(MetaHttpResponse::error(
                http::StatusCode::BAD_REQUEST.into(),
                e.to_string(),
            )),
        },
    )
}

/** _kinesis_firehose ingestion API*/
#[utoipa::path(
    context_path = "/api",
    tag = "Logs",
    operation_id = "AWSLogsIngestion",
    security(
        ("Authorization"= [])
    ),
    params(
        ("org_id" = String, Path, description = "Organization name"),
        ("stream_name" = String, Path, description = "Stream name"),
    ),
    request_body(content = KinesisFHRequest, description = "Ingest data (json array)", content_type = "application/json"),
    responses(
        (status = 200, description="Success", content_type = "application/json", body = KinesisFHIngestionResponse, example = json!({ "requestId": "ed4acda5-034f-9f42-bba1-f29aea6d7d8f","timestamp": 1578090903599_i64})),
        (status = 500, description="Failure", content_type = "application/json", body = HttpResponse, example = json!({ "requestId": "ed4acda5-034f-9f42-bba1-f29aea6d7d8f", "timestamp": 1578090903599_i64, "errorMessage": "error processing request"})),
    )
)]
#[post("/{org_id}/{stream_name}/_kinesis_firehose")]
pub async fn handle_kinesis_request(
    path: web::Path<(String, String)>,
    thread_id: web::Data<usize>,
    post_data: web::Json<KinesisFHRequest>,
) -> Result<HttpResponse, Error> {
    let (org_id, stream_name) = path.into_inner();
<<<<<<< HEAD
    Ok(
        match logs::kinesis_firehose::process(
            &org_id,
            &stream_name,
            post_data.into_inner(),
            thread_id,
        )
        .await
        {
            Ok(v) => {
                if v.error_message.is_some() {
                    HttpResponse::BadRequest().json(v)
                } else {
                    HttpResponse::Ok().json(v)
                }
            }
            Err(e) => HttpResponse::BadRequest().json(MetaHttpResponse::error(
                http::StatusCode::BAD_REQUEST.into(),
                e.to_string(),
            )),
        },
    )
=======
    logs::kinesis_firehose::process(&org_id, &stream_name, post_data.into_inner(), thread_id).await
>>>>>>> f956769f
}

#[post("/{org_id}/{stream_name}/_sub")]
pub async fn handle_gcp_request(
    path: web::Path<(String, String)>,
    thread_id: web::Data<usize>,
    post_data: web::Json<GCSIngestionRequest>,
) -> Result<HttpResponse, Error> {
    let (org_id, stream_name) = path.into_inner();
    logs::gcs_pub_sub::process(&org_id, &stream_name, post_data.into_inner(), thread_id).await
}<|MERGE_RESOLUTION|>--- conflicted
+++ resolved
@@ -150,7 +150,6 @@
     post_data: web::Json<KinesisFHRequest>,
 ) -> Result<HttpResponse, Error> {
     let (org_id, stream_name) = path.into_inner();
-<<<<<<< HEAD
     Ok(
         match logs::kinesis_firehose::process(
             &org_id,
@@ -173,9 +172,16 @@
             )),
         },
     )
-=======
-    logs::kinesis_firehose::process(&org_id, &stream_name, post_data.into_inner(), thread_id).await
->>>>>>> f956769f
+}
+
+#[post("/{org_id}/{stream_name}/_sub")]
+pub async fn handle_gcp_request(
+    path: web::Path<(String, String)>,
+    thread_id: web::Data<usize>,
+    post_data: web::Json<GCSIngestionRequest>,
+) -> Result<HttpResponse, Error> {
+    let (org_id, stream_name) = path.into_inner();
+    logs::gcs_pub_sub::process(&org_id, &stream_name, post_data.into_inner(), thread_id).await
 }
 
 #[post("/{org_id}/{stream_name}/_sub")]
